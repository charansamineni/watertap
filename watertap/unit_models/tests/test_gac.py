--- conflicted
+++ resolved
@@ -167,15 +167,9 @@
             assert isinstance(port, Port)
 
         # test statistics
-<<<<<<< HEAD
-        assert number_variables(ms) == 79
-        assert number_total_constraints(ms) == 45
-        assert number_unused_variables(ms) == 10  # dens parameters from properties
-=======
         assert number_variables(ms) == 80
         assert number_total_constraints(ms) == 46
         assert number_unused_variables(ms) == 11  # dens parameters from properties
->>>>>>> c2f781f1
 
     @pytest.mark.unit
     def test_simplified_dof(self, gac_frame_simplified):
@@ -702,86 +696,6 @@
     def test_multi_reporting(self, gac_frame_multi):
         mm = gac_frame_multi
         mm.fs.unit.report()
-<<<<<<< HEAD
-    """
-
-import idaes.core.util.scaling as iscale
-from idaes.core.util.model_diagnostics import DegeneracyHunter
-
-
-def _model_debug(model):
-
-    check_jac(model)
-
-    model.obj = pyo.Objective(expr=0)
-
-    # initial point
-    """
-    solver.options["max_iter"] = 0
-    solver.solve(model, tee=False)
-    """
-    dh = DegeneracyHunter(model, solver=pyo.SolverFactory("cbc"))
-    """
-    dh.check_residuals(tol=1e-8)
-    dh.check_variable_bounds(tol=1e-8)
-    """
-
-    # solved model
-    solver.options["max_iter"] = 10000
-    solver.options["tol"] = 1e-8
-    solver.solve(model, tee=False)
-    badly_scaled_var_list = badly_scaled_var_generator(model, large=1e1, small=1e-1)
-    for x in badly_scaled_var_list:
-        print(f"{x[0].name}\t{x[0].value}\tsf: {iscale.get_scaling_factor(x[0])}")
-    dh.check_residuals(tol=1e-8)
-    dh.check_variable_bounds(tol=1e-8)
-    dh.check_rank_equality_constraints(dense=True)
-    ds = dh.find_candidate_equations(verbose=True, tee=True)
-    ids = dh.find_irreducible_degenerate_sets(verbose=True)
-
-    """
-    variables_near_bounds_list = variables_near_bounds_generator(model)
-    for x in variables_near_bounds_list:
-        print(x, x.value)
-    """
-
-    return model
-
-
-def check_jac(model):
-
-    jac, jac_scaled, nlp = iscale.constraint_autoscale_large_jac(model, min_scale=1e-8)
-    cond_number = iscale.jacobian_cond(model, jac=jac_scaled)  # / 1e10
-    print("--------------------------")
-    print("Extreme Jacobian entries:")
-    extreme_entries = iscale.extreme_jacobian_entries(
-        model, jac=jac_scaled, zero=1e-20, large=10
-    )
-    for val, var, con in extreme_entries:
-        print(val, var.name, con.name)
-    print("--------------------------")
-    print("Extreme Jacobian columns:")
-    extreme_cols = iscale.extreme_jacobian_columns(model, jac=jac_scaled)
-    for val, var in extreme_cols:
-        print(val, var.name)
-    print("------------------------")
-    print("Extreme Jacobian rows:")
-    extreme_rows = iscale.extreme_jacobian_rows(model, jac=jac_scaled)
-    for val, con in extreme_rows:
-        print(val, con.name)
-
-    """
-    unscaled_constraints_list = unscaled_constraints_generator(ms)
-    for x in unscaled_constraints_list:
-        print(f"{x}")
-    solver.solve
-    print("model has been resolved")
-    constraint_autoscale_large_jac(ms)
-    unscaled_constraints_list = unscaled_constraints_generator(ms)
-    for x in unscaled_constraints_list:
-        print(f"{x}")
-    """
-=======
 
     @pytest.mark.unit
     def test_error(self):
@@ -824,4 +738,81 @@
                 film_transfer_coefficient_type="calculated",
                 surface_diffusion_coefficient_type="calculated",
             )
->>>>>>> c2f781f1
+    """
+
+import idaes.core.util.scaling as iscale
+from idaes.core.util.model_diagnostics import DegeneracyHunter
+
+
+def _model_debug(model):
+
+    check_jac(model)
+
+    model.obj = pyo.Objective(expr=0)
+
+    # initial point
+    """
+    solver.options["max_iter"] = 0
+    solver.solve(model, tee=False)
+    """
+    dh = DegeneracyHunter(model, solver=pyo.SolverFactory("cbc"))
+    """
+    dh.check_residuals(tol=1e-8)
+    dh.check_variable_bounds(tol=1e-8)
+    """
+
+    # solved model
+    solver.options["max_iter"] = 10000
+    solver.options["tol"] = 1e-8
+    solver.solve(model, tee=False)
+    badly_scaled_var_list = badly_scaled_var_generator(model, large=1e1, small=1e-1)
+    for x in badly_scaled_var_list:
+        print(f"{x[0].name}\t{x[0].value}\tsf: {iscale.get_scaling_factor(x[0])}")
+    dh.check_residuals(tol=1e-8)
+    dh.check_variable_bounds(tol=1e-8)
+    dh.check_rank_equality_constraints(dense=True)
+    ds = dh.find_candidate_equations(verbose=True, tee=True)
+    ids = dh.find_irreducible_degenerate_sets(verbose=True)
+
+    """
+    variables_near_bounds_list = variables_near_bounds_generator(model)
+    for x in variables_near_bounds_list:
+        print(x, x.value)
+    """
+
+    return model
+
+
+def check_jac(model):
+
+    jac, jac_scaled, nlp = iscale.constraint_autoscale_large_jac(model, min_scale=1e-8)
+    cond_number = iscale.jacobian_cond(model, jac=jac_scaled)  # / 1e10
+    print("--------------------------")
+    print("Extreme Jacobian entries:")
+    extreme_entries = iscale.extreme_jacobian_entries(
+        model, jac=jac_scaled, zero=1e-20, large=10
+    )
+    for val, var, con in extreme_entries:
+        print(val, var.name, con.name)
+    print("--------------------------")
+    print("Extreme Jacobian columns:")
+    extreme_cols = iscale.extreme_jacobian_columns(model, jac=jac_scaled)
+    for val, var in extreme_cols:
+        print(val, var.name)
+    print("------------------------")
+    print("Extreme Jacobian rows:")
+    extreme_rows = iscale.extreme_jacobian_rows(model, jac=jac_scaled)
+    for val, con in extreme_rows:
+        print(val, con.name)
+
+    """
+    unscaled_constraints_list = unscaled_constraints_generator(ms)
+    for x in unscaled_constraints_list:
+        print(f"{x}")
+    solver.solve
+    print("model has been resolved")
+    constraint_autoscale_large_jac(ms)
+    unscaled_constraints_list = unscaled_constraints_generator(ms)
+    for x in unscaled_constraints_list:
+        print(f"{x}")
+    """