--- conflicted
+++ resolved
@@ -142,72 +142,6 @@
             port = getattr(m.fs.unit, port_str)
             assert len(port.vars) == 3  # number of state variables for NaCl property package
             assert isinstance(port, Port)
-<<<<<<< HEAD
-            for var_str in port_vars_lst:
-                assert hasattr(port, var_str)
-                var = getattr(port, var_str)
-                assert isinstance(var, Var)
-
-        # test unit objects (including parameters, variables, and constraints)
-        unit_objs_lst = ['A_comp', 'B_comp', 'dens_solvent',
-                         'flux_mass_phase_comp_in', 'flux_mass_phase_comp_out', 'area',
-                         'deltaP', 'mass_transfer_phase_comp', 'flux_mass_phase_comp_avg'
-                         ]
-
-        unit_constr_lst = ['eq_mass_transfer_term', 'eq_permeate_production',
-                           'eq_flux_in', 'eq_flux_out',
-                           'eq_connect_mass_transfer', 'eq_connect_enthalpy_transfer',
-                           'eq_permeate_isothermal']
-        for obj_str in unit_objs_lst:
-            assert hasattr(m.fs.unit, obj_str)
-            
-        # TODO: test variables, constraints, expression separately (like done in prop pack); make var lists for
-        # interface and bulk; implement is_property_constructed for variables RO model needs?
-
-        cv_name = 'feed_side'
-
-        # test feed-side/membrane-interface relational constraints
-        cv_constraint_lst = ['eq_concentration_polarization_in', 'eq_concentration_polarization_out',
-                             'eq_equal_temp_inter_in', 'eq_equal_temp_inter_out',
-                             'eq_equal_pressure_inter_in', 'eq_equal_pressure_inter_out',
-                             'eq_equal_flow_vol_inter_in', 'eq_equal_flow_vol_inter_out']
-
-        # test state block objects for feed-side inlet/outlet, bulk and interface
-        cv_stateblock_lst = ['properties_in', 'properties_out', 'properties_inter_in', 'properties_inter_out']
-        stateblock_objs_lst = \
-            ['flow_mass_phase_comp', 'pressure', 'temperature', 'pressure_osm',
-             'osm_coeff', 'mass_frac_phase_comp', 'conc_mass_phase_comp',
-             'dens_mass_phase', 'enth_mass_phase',
-             'eq_pressure_osm', 'eq_osm_coeff', 'eq_mass_frac_phase_comp',
-             'eq_conc_mass_phase_comp', 'eq_dens_mass_phase', 'eq_enth_mass_phase']
-
-        # control volume
-        assert hasattr(m.fs.unit, cv_name)
-        cv_blk = getattr(m.fs.unit, cv_name)
-
-        # feed-side constraints
-        for constr_str in cv_constraint_lst:
-            # check that constraints exist on control volume
-            assert hasattr(cv_blk, constr_str)
-            blk_constr = getattr(cv_blk, constr_str)
-            # check that listed constraints on control volume are constraints
-            assert isinstance(blk_constr, Constraint)
-
-        # stateblocks on feed-side
-        for blk_str in cv_stateblock_lst:
-            # check that stateblocks exist for inlet and outlet for both the bulk and membrane interface
-            assert hasattr(cv_blk, blk_str)
-            blk = getattr(cv_blk, blk_str)
-            # check that listed attributes exist on each stateblock
-            for obj_str in stateblock_objs_lst:
-                assert hasattr(blk[0], obj_str)
-
-        # permeate
-        assert hasattr(m.fs.unit, 'properties_permeate')
-        blk = getattr(m.fs.unit, 'properties_permeate')
-        for var_str in stateblock_objs_lst:
-            assert hasattr(blk[0], var_str)
-=======
 
         # test pyomo objects on unit
         unit_objs_type_dict = {'dens_solvent': Param,
@@ -258,7 +192,6 @@
 
         # test permeate stateblock
         assert isinstance(m.fs.unit.properties_permeate, props.NaClStateBlock)
->>>>>>> b128c080
 
         # test statistics
         assert number_variables(m) == 93
